package hmi.animationui;

import hmi.math.Quat4f;

import java.awt.Color;
import java.awt.Dimension;
import java.awt.FlowLayout;
import java.awt.Font;
import java.awt.GridLayout;
import java.awt.Insets;
import java.awt.event.ActionEvent;
import java.awt.event.ActionListener;
import java.awt.event.MouseWheelEvent;
import java.awt.event.MouseWheelListener;
import java.awt.font.TextAttribute;
import java.util.HashMap;
import java.util.Map;

<<<<<<< HEAD
import javax.swing.BoxLayout;
=======
>>>>>>> ed8dba2f
import javax.swing.JButton;
import javax.swing.JCheckBox;
import javax.swing.JLabel;
import javax.swing.JPanel;
import javax.swing.JSlider;
import javax.swing.event.ChangeEvent;
import javax.swing.event.ChangeListener;

import lombok.Getter;

/**
 * UI element for the rotation of a single joint
 * 
 * @author hvanwelbergen
 */
public class JointRotationPanel {
	@Getter
	private final JPanel panel = new JPanel();
	private final String jointName;
	private final JSlider pitchSlider;
	private final JSlider yawSlider;
	private final JSlider rollSlider;
	private final JCheckBox useInKeyFrameCheckBox;
	private final JointView jointView;
	private final JButton undoButton;
	private final MouseWheelListener mouseWheelListener;

	private State panelState;

	private static final String UNDO_BUTTON_TOOL_TIP = "sets slider to previous value";
	private static final String CHECKBOX_TOOL_TIP = "if checked, this joint is\n"
			+ "included in animation frame";
	private static final int SLIDER_VALUE_WIDTH = 35;
	private static final int SLIDER_WIDTH = 100;
	private static final int LABEL_PANEL_WIDTH = 250;
	private static final int DEFAULT_HEIGHT = 20;
	private static final int CHECKBOX_WIDTH = DEFAULT_HEIGHT;

	private void setupSlider(final JSlider slider) {
		JPanel sliderPanel = new JPanel();
		final JLabel sliderLabel = new JLabel("0");

		sliderLabel.setPreferredSize(new Dimension(SLIDER_VALUE_WIDTH,
				DEFAULT_HEIGHT));
		slider.setPreferredSize(new Dimension(SLIDER_WIDTH, DEFAULT_HEIGHT));
		sliderPanel.add(sliderLabel);
		sliderPanel.add(slider);
		panel.add(sliderPanel);
		slider.addMouseWheelListener(mouseWheelListener);
		slider.addChangeListener(new ChangeListener() {
			@Override
			public void stateChanged(ChangeEvent e) {
				if (!slider.getValueIsAdjusting()) {
					panelState.previousStateOfCheckbox = useInKeyFrameCheckBox
							.isSelected();
					panelState.previousSliderValues.put(
							slider,
							panelState.currentSliderValues.get(slider) == null ? 0
									: panelState.currentSliderValues
											.get(slider));

					panelState.currentSliderValues.put(slider,
							slider.getValue());

					panelState.lastUsedSlider = slider;
					useInKeyFrameCheckBox.setSelected(true);
				}
				jointView.update();
				sliderLabel.setText("" + slider.getValue());
			}
		});
	}

	private void setupCheckbox(final JCheckBox c) {
		JPanel checkboxPanel = new JPanel();
		c.setToolTipText(CHECKBOX_TOOL_TIP);
		// final JLabel checkboxLabel = new JLabel("use:");
		// checkboxLabel.setPreferredSize(new Dimension(40, 20));
		c.setPreferredSize(new Dimension(CHECKBOX_WIDTH, DEFAULT_HEIGHT));
		// checkboxPanel.add(checkboxLabel);
		checkboxPanel.add(c);
		panel.add(checkboxPanel);
	}

	public JointRotationPanel(String jointName, JointView jointView) {
		this.jointName = jointName;
		this.jointView = jointView;
		this.mouseWheelListener = new MouseWheelListener() {

			@Override
			public void mouseWheelMoved(MouseWheelEvent arg0) {
				if (arg0.getSource() instanceof JSlider) {
					// JSlider slider = (JSlider) arg0.getSource();
					// slider.setValue(slider.getValue() + arg0.getUnitsToScroll());
				}
			}
		};
		panel.setLayout(new BoxLayout(panel, BoxLayout.LINE_AXIS));
		undoButton = new JButton();
		panelState = new State();
		pitchSlider = new JSlider(JSlider.HORIZONTAL, -180, 180, 0);
		yawSlider = new JSlider(JSlider.HORIZONTAL, -180, 180, 0);
		rollSlider = new JSlider(JSlider.HORIZONTAL, -180, 180, 0);
		useInKeyFrameCheckBox = new JCheckBox();
		setupLabel(jointName);
		setupSlider(pitchSlider);
		setupSlider(yawSlider);
		setupSlider(rollSlider);
		setupCheckbox(useInKeyFrameCheckBox);

		setupUndoButton();
	}

	private void setupLabel(String jointName) {
		JLabel label = new JLabel(jointName);
		JPanel labelPanel = new JPanel();
		labelPanel.setPreferredSize(new Dimension(LABEL_PANEL_WIDTH,
				DEFAULT_HEIGHT));
		labelPanel.setLayout(new FlowLayout(FlowLayout.LEFT));
		labelPanel.add(label);
		labelPanel.add(undoButton);
		// panel.setLayout(new GridLayout());
		panel.add(labelPanel);
	}

	private void setupUndoButton() {
		// undoButton.setIcon(new ImageIcon(UNDO_ICON_FILENAME));
		undoButton.setText("(undo)");
		undoButton.setForeground(Color.blue);
		Font original = undoButton.getFont();
		Map attributes = original.getAttributes();
		attributes.put(TextAttribute.UNDERLINE, TextAttribute.UNDERLINE_ON);
		undoButton.setFont(original.deriveFont(attributes));
		// undoButton.setFocusPainted(false);
		undoButton.setMargin(new Insets(0, 0, 0, 0));
		undoButton.setContentAreaFilled(false);
		undoButton.setBorderPainted(false);
		undoButton.setOpaque(false);
		// undoButton.setPreferredSize(new Dimension(50, 50));
		undoButton.setToolTipText(UNDO_BUTTON_TOOL_TIP);
		undoButton.addActionListener(new ActionListener() {

			@Override
			public void actionPerformed(ActionEvent arg0) {
				if (panelState != null && panelState.lastUsedSlider != null) {
					int tmpValue = panelState.lastUsedSlider.getValue();
					boolean tmpCheckBox = useInKeyFrameCheckBox.isSelected();
					boolean tmpPrevCheckBox = panelState.previousStateOfCheckbox;

					panelState.lastUsedSlider
							.setValue(panelState.previousSliderValues
									.get(panelState.lastUsedSlider));
					panelState.previousSliderValues.put(
							panelState.lastUsedSlider, tmpValue);
					panelState.currentSliderValues.put(
							panelState.lastUsedSlider,
							panelState.lastUsedSlider.getValue());

					useInKeyFrameCheckBox.setSelected(tmpPrevCheckBox);
					panelState.previousStateOfCheckbox = tmpCheckBox;

				}
			}
		});
	}

	public JointRotationConfiguration getRotationConfiguration() {
		float q[] = Quat4f.getQuat4f();
		float rpyDeg[] = new float[] { rollSlider.getValue(),
				pitchSlider.getValue(), yawSlider.getValue() };
		Quat4f.setFromRollPitchYawDegrees(q, rpyDeg[0], rpyDeg[1], rpyDeg[2]);
		return new JointRotationConfiguration(jointName, q, rpyDeg);
	}

	public void setJointRotationConfiguration(JointRotationConfiguration j) {
		rollSlider.setValue((int) j.getRpyDeg()[0]);
		pitchSlider.setValue((int) j.getRpyDeg()[1]);
		yawSlider.setValue((int) j.getRpyDeg()[2]);
		useInKeyFrameCheckBox.setSelected(true);
	}

	public boolean useInKeyFrame() {
		return useInKeyFrameCheckBox.isSelected();
	}

	public void reset() {
		rollSlider.setValue(0);
		pitchSlider.setValue(0);
		yawSlider.setValue(0);
		useInKeyFrameCheckBox.setSelected(false);
	}

	/**
	 * Class used to implement und-functionality for these sliders (and
	 * checkBox).
	 * 
	 * @author sjebbara
	 * 
	 */
	private class State {
		JSlider lastUsedSlider;
		boolean previousStateOfCheckbox;
		Map<JSlider, Integer> previousSliderValues;
		Map<JSlider, Integer> currentSliderValues;

		// init maps for all sliders
		public State() {
			previousStateOfCheckbox = false;
			previousSliderValues = new HashMap<>();
			currentSliderValues = new HashMap<>();
			previousSliderValues.put(pitchSlider, 0);
			previousSliderValues.put(yawSlider, 0);
			previousSliderValues.put(rollSlider, 0);

			currentSliderValues.put(pitchSlider, 0);
			currentSliderValues.put(yawSlider, 0);
			currentSliderValues.put(rollSlider, 0);
		}
	}

}<|MERGE_RESOLUTION|>--- conflicted
+++ resolved
@@ -16,10 +16,7 @@
 import java.util.HashMap;
 import java.util.Map;
 
-<<<<<<< HEAD
 import javax.swing.BoxLayout;
-=======
->>>>>>> ed8dba2f
 import javax.swing.JButton;
 import javax.swing.JCheckBox;
 import javax.swing.JLabel;
@@ -113,7 +110,8 @@
 			public void mouseWheelMoved(MouseWheelEvent arg0) {
 				if (arg0.getSource() instanceof JSlider) {
 					// JSlider slider = (JSlider) arg0.getSource();
-					// slider.setValue(slider.getValue() + arg0.getUnitsToScroll());
+					// slider.setValue(slider.getValue() +
+					// arg0.getUnitsToScroll());
 				}
 			}
 		};
